--- conflicted
+++ resolved
@@ -197,15 +197,10 @@
         print "[+] In main"
         rdi = getCurrentRegisterValue(REG.RDI) # argc
         rsi = getCurrentRegisterValue(REG.RSI) # argv
-<<<<<<< HEAD
         #argv0_addr = getCurrentMemoryValue(rsi, 8)       # argv[0] pointer
         #argv1_addr = 0  # argv[1] pointer
         #argv1_addr = getCurrentMemoryValue(RDI + 8, 1)  # argv[1] pointer
         print getCurrentMemoryValue(Memory(rsi, 8))
-=======
-        argv0_addr = getCurrentMemoryValue(rsi, 8)      # argv[0] pointer
-        argv1_addr = getCurrentMemoryValue(rsi + 8, 8)  # argv[1] pointer
->>>>>>> d14dab16
 
 
         print "[+] In main() we set :"
