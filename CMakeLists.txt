--- conflicted
+++ resolved
@@ -230,20 +230,8 @@
 )
 
 
-<<<<<<< HEAD
-# Build the SHARED library for *NIX and STATIC for Windows
-if(${CMAKE_SYSTEM_NAME} MATCHES "Linux" OR ${CMAKE_SYSTEM_NAME} MATCHES "Darwin")
-    add_library(${PROJECT_LIBTRITON} SHARED ${LIBTRITON_SOURCE_FILES})
-endif(${CMAKE_SYSTEM_NAME} MATCHES "Linux" OR ${CMAKE_SYSTEM_NAME} MATCHES "Darwin")
-
-if(${CMAKE_SYSTEM_NAME} MATCHES "Windows")
-    add_library(${PROJECT_LIBTRITON} SHARED ${LIBTRITON_SOURCE_FILES})
-endif(${CMAKE_SYSTEM_NAME} MATCHES "Windows")
-
-=======
 # Define library's properties
 add_library(${PROJECT_LIBTRITON} ${LIBTRITON_KIND_LINK} ${LIBTRITON_SOURCE_FILES})
->>>>>>> 0d5dd43c
 set_target_properties(${PROJECT_LIBTRITON} PROPERTIES COMPILE_FLAGS ${LIBTRITON_CXX_FLAGS})
 
 
@@ -458,4 +446,4 @@
             IMMEDIATE @ONLY
         )
     endif(${CMAKE_SYSTEM_NAME} MATCHES "Linux" OR ${CMAKE_SYSTEM_NAME} MATCHES "Darwin")
-endif(PINTOOL)
+endif(PINTOOL)